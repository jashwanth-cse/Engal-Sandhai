--- conflicted
+++ resolved
@@ -31,16 +31,3 @@
             vendor: ['react', 'react-dom', 'react-router-dom'],
           }
         }
-<<<<<<< HEAD
-      }
-    }
-  };
-=======
-      },
-      server: {
-        allowedHosts: [
-          '', ],// ✅ your ngrok domain here
-      },
-    };
->>>>>>> 7c431dc9
-});