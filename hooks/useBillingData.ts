--- conflicted
+++ resolved
@@ -1,5 +1,4 @@
-<<<<<<< HEAD
-=======
+
 import { useState, useCallback } from 'react';
 import { VEGETABLES_DATA, BILLS_DATA } from '../constants.ts';
 import type { Vegetable, Bill } from '../types/types.ts';
@@ -102,4 +101,3 @@
     updateBill,
   };
 };
->>>>>>> 33ce88c5
